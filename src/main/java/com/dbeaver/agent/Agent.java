--- conflicted
+++ resolved
@@ -6,178 +6,17 @@
 
 package com.dbeaver.agent;
 
-<<<<<<< HEAD
-=======
 import com.dbeaver.agent.interceptor.GenericInterceptor;
 import com.dbeaver.agent.interceptor.LoadKeyInterceptor;
->>>>>>> b4ef5776
 import net.bytebuddy.agent.builder.AgentBuilder;
 import net.bytebuddy.description.type.TypeDescription;
 import net.bytebuddy.dynamic.DynamicType;
-import net.bytebuddy.implementation.FixedValue;
+import net.bytebuddy.implementation.MethodDelegation;
 import net.bytebuddy.matcher.ElementMatchers;
 import net.bytebuddy.utility.JavaModule;
 
 import java.lang.instrument.Instrumentation;
-import java.security.Key;
-import java.security.KeyFactory;
-import java.security.interfaces.RSAPrivateCrtKey;
-import java.security.spec.PKCS8EncodedKeySpec;
-import java.security.spec.RSAPublicKeySpec;
-import java.util.Base64;
 
-<<<<<<< HEAD
-public class Agent {
-        // RSA 私钥
-        private static final String RSA_PRIVATE_KEY = "MIIEvQIBADANBgkqhkiG9w0BAQEFAASCBKcwggSjAgEAAoIBAQDG+OYD6GRjeTBd\n"
-                        +
-                        "HgJLfAfvBgJaFXNud+DvP9/UvIiMtnTKhYJZ634QDx0Vh0O1lWykfq/KbnuxgjmT\n" +
-                        "f2Wl006sFuGF1eDuwxkPBYBuoBEF4K8rmB+jvq3jSHB+KzrHgYozVCib1osKI+Qp\n" +
-                        "3KYY0AXiKNREGB9EGSRfFH9ydyVIGlguPtAd4iMg0Bigzb9+SIh6hNh+ZRtthjtd\n" +
-                        "cE/wTjYZnHdlzygxrNGA6mXaZQKAIQ1MjqvB6w2g3WJriVOWHXnz7TinkwDAPhCL\n" +
-                        "fLW6j9gELGLkDcdG6xOJprl+XXzbsckE0/UZ+wlOagEB8Fo87te49bYnXN/U0FC7\n" +
-                        "CzVCkJi9AgMBAAECggEATenjMD6NKQKotJ3uqh5cgPWqcBocRHK+6xDpFkXpdqhv\n" +
-                        "3WogXBPCHom8itSX6AAmNdfCAJP47c6fuylU5XV0RiEDmMPiu7w8EMzHuQoHAHU2\n" +
-                        "Quzj3tvo/ao9GrrU3pDUTDs1V6jQc10QmG/lvque0ivIyw1jGOh7fJvrOCh9udie\n" +
-                        "U5EK4Zd1oWW1jYghmcSVYPmMQQV914Q/nGAJK1PTJFrQw229pJ/dcfkopXeiYX7y\n" +
-                        "d0nQ3PHJKFv4oZ+7U6sFz2CKp6Kaf2x9tpGdDtrgzh0GexjJOPhcCykaBrpVZ4Ml\n" +
-                        "eCpplLfoPReBJSJn4MuQGhjoqUjg3U4aMUX+HIZawQKBgQDiI7fKjV3vyBziXodR\n" +
-                        "Vra0X8fBajRP47qpvSVxU4R8WoZ0WBmr3YPCKKGRaD1unO+q02IWJjWSqM5scJAN\n" +
-                        "wG/Hm3cVjXNTE0q4Ic4TWi4DGkmeCTgdLV3xsKCAJnwGyaRm5CVxMy19TYaT2MjL\n" +
-                        "Pqk6wDugKJlFa0Q/STsKXlLLDQKBgQDhPtXDc2yyOcXTnoVxoxLoztOAsXngaCWn\n" +
-                        "57NEaIbTVOhfgOucmw0ErDjNmLT4o2L7pN+xLspbonfAyQr/6apzKsKrICLovW4c\n" +
-                        "o6qMTl38DCIbbjghAnZZIGMiLAj2cjXLRpl9UQRDPhcgdo774h3m5KBSXVsb3KTs\n" +
-                        "CGuw4vrYcQKBgQCklNxBdYuFZL3o3mVbhGGqev71vGbgMdx7hqaGiQMmQfgTGr9s\n" +
-                        "PuaS22FjY1s6cstXJ0r+1cYtu9+oOnANIh34RyRvMihZsPOzeR7zJLHSHkKv2wPU\n" +
-                        "8Fyr9yGIwvmHMyAMpkS900JrLI4icicJDMy7boa2tHWAeWYNLS3kCOv2zQKBgAEH\n" +
-                        "E1yX6zgI8XEcuQkisFRllStyI9c1Qm64rOW0AGF4crL02J5XSsDptDyj5Ld5r1rs\n" +
-                        "jqS1TPEMFbXIdQdj3oY1/LthIyeirZzt1jpbpSwgNguf/huQck/HyQv/3W6aaMpr\n" +
-                        "oQmkU/umjd51DAP0LSS/iEe361F+OTZmd29QKcrRAoGAfH5mPi/wEHF5inOxt+vr\n" +
-                        "6gMm5dypslijJ8dMPAWdw4gOagH0Nd02P2SaOm4qZ+WeEOhpKvugG84xy6OKeIVn\n" +
-                        "08d6j9Ob5iuwVYs7SYZKaO/+q91AbwldnwgNaYneXCxYAj5+MSp82h/0o2cwZtNE\n" +
-                        "KL9lIgIOVNhRnvIMDLfn1Y8=\n";
-
-        public static void premain(String arg, Instrumentation inst) {
-                install(arg, inst);
-        }
-
-        public static void agentmain(String arg, Instrumentation inst) {
-                install(arg, inst);
-        }
-
-        /**
-         * 生成公钥（从私钥导出）
-         */
-        private static Key generatePublicKey() {
-                try {
-                        String privateKeyStr = RSA_PRIVATE_KEY.replaceAll("\\n", "").trim();
-                        byte[] keyBytes = Base64.getDecoder().decode(privateKeyStr);
-
-                        KeyFactory keyFactory = KeyFactory.getInstance("RSA");
-                        PKCS8EncodedKeySpec privateKeySpec = new PKCS8EncodedKeySpec(keyBytes);
-                        java.security.PrivateKey privateKey = keyFactory.generatePrivate(privateKeySpec);
-
-                        RSAPrivateCrtKey privk = (RSAPrivateCrtKey) privateKey;
-                        RSAPublicKeySpec publicKeySpec = new RSAPublicKeySpec(privk.getModulus(),
-                                        privk.getPublicExponent());
-
-                        return keyFactory.generatePublic(publicKeySpec);
-                } catch (Exception e) {
-                        System.err.println("生成公钥失败: " + e.getMessage());
-                        e.printStackTrace();
-                        return null;
-                }
-        }
-
-        public static void install(String agentArgs, Instrumentation inst) {
-                System.out.println("===============DBeaver-EE Agent===============");
-                System.out.println("开始进行类替换");
-
-                // 配置 AgentBuilder 使 interceptor 类对所有模块可见
-                AgentBuilder.Listener listener = new AgentBuilder.Listener() {
-                        @Override
-                        public void onDiscovery(String typeName, ClassLoader classLoader, JavaModule module,
-                                        boolean loaded) {
-                        }
-
-                        @Override
-                        public void onTransformation(TypeDescription typeDescription, ClassLoader classLoader,
-                                        JavaModule module, boolean loaded, DynamicType dynamicType) {
-
-                        }
-
-                        @Override
-                        public void onIgnored(TypeDescription typeDescription, ClassLoader classLoader,
-                                        JavaModule module, boolean loaded) {
-
-                        }
-
-                        @Override
-                        public void onError(String typeName, ClassLoader classLoader, JavaModule module, boolean loaded,
-                                        Throwable throwable) {
-
-                        }
-
-                        @Override
-                        public void onComplete(String typeName, ClassLoader classLoader, JavaModule module,
-                                        boolean loaded) {
-
-                        }
-                };
-
-                System.out.println("准备劫持解密密钥获取");
-
-                // 预先生成公钥
-                final Key publicKey = generatePublicKey();
-                if (publicKey == null) {
-                        System.err.println("警告: 公钥生成失败，agent 可能无法正常工作");
-                }
-
-                new AgentBuilder.Default()
-                                // 指定需要拦截的类
-                                .type(ElementMatchers.nameContains(
-                                                "com.dbeaver.model.license.embedded.LicenseKeyProviderEmbedded"))
-                                .transform((builder, typeDescription, classLoader, module, protectionDomain) -> builder
-                                                .method(ElementMatchers.named("getDecryptionKey"))
-                                                // 直接返回公钥，不依赖外部类
-                                                .intercept(FixedValue.value(publicKey)))
-                                .installOn(inst);
-                System.out.println("解密密钥获取已经劫持");
-                System.out.println("劫持证书检查");
-
-                new AgentBuilder.Default()
-                                // 指定需要拦截的类
-                                .type(ElementMatchers.nameContains(
-                                                "com.dbeaver.model.license.validate.PublicLicenseValidator"))
-                                .transform((builder, typeDescription, classLoader, module, protectionDomain) -> builder
-                                                .method(ElementMatchers.named("validateLicense"))
-                                                // 直接返回 "VALID: Ok"
-                                                .intercept(FixedValue.value("VALID: Ok")))
-                                .with(listener)
-                                .installOn(inst);
-                System.out.println("准备修改验证结果");
-                // 验证结果修改
-                new AgentBuilder.Default()
-                                // 指定需要拦截的类
-                                .type(ElementMatchers
-                                                .nameContains("com.dbeaver.model.license.validate.PublicServiceClient"))
-                                .transform((builder, typeDescription, classLoader, module, protectionDomain) -> builder
-                                                .method(ElementMatchers.named("ping"))
-                                                // 直接返回 "pong"
-                                                .intercept(FixedValue.value("pong"))
-                                                // 拦截 checkCustomerEmail 方法
-                                                .method(ElementMatchers.named("checkCustomerEmail"))
-                                                // 直接返回空字符串
-                                                .intercept(FixedValue.value(""))
-                                                // 拦截 checkLicenseStatus 方法
-                                                .method(ElementMatchers.named("checkLicenseStatus"))
-                                                // 直接返回 "VALID: Ok"
-                                                .intercept(FixedValue.value("VALID: Ok")))
-                                .with(listener)
-                                .installOn(inst);
-                System.out.println("验证返回结果修改完成,启动程序");
-        }
-=======
 public class Agent
 {
 
@@ -263,5 +102,4 @@
                 .installOn(inst);
         System.out.println("验证返回结果修改完成,启动程序");
     }
->>>>>>> b4ef5776
 }