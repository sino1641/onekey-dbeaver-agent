--- conflicted
+++ resolved
@@ -5,11 +5,7 @@
     <modelVersion>4.0.0</modelVersion>
     <groupId>com.dbeaver.agent</groupId>
     <artifactId>dbeaver-agent</artifactId>
-<<<<<<< HEAD
     <version>25.2.0</version>
-=======
-    <version>25.2-SNAPSHOT</version>
->>>>>>> b4ef5776
     <packaging>jar</packaging>
 
     <scm>
